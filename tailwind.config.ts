import type { Config } from "tailwindcss";
<<<<<<< HEAD
import animate from "tailwindcss-animate";
=======
import tailwindcssAnimate from "tailwindcss-animate";
>>>>>>> 91ddc8f3

export default {
	darkMode: ["class"],
	content: [
		"./pages/**/*.{ts,tsx}",
		"./components/**/*.{ts,tsx}",
		"./app/**/*.{ts,tsx}",
		"./src/**/*.{ts,tsx}",
	],
	prefix: "",
	theme: {
		container: {
			center: true,
			padding: '2rem',
			screens: {
				'2xl': '1400px'
			}
		},
		extend: {
			colors: {
				border: 'hsl(var(--border))',
				input: 'hsl(var(--input))',
				ring: 'hsl(var(--ring))',
				background: 'hsl(var(--background))',
				foreground: 'hsl(var(--foreground))',
				primary: {
					DEFAULT: 'hsl(var(--primary))',
					foreground: 'hsl(var(--primary-foreground))'
				},
				secondary: {
					DEFAULT: 'hsl(var(--secondary))',
					foreground: 'hsl(var(--secondary-foreground))'
				},
				destructive: {
					DEFAULT: 'hsl(var(--destructive))',
					foreground: 'hsl(var(--destructive-foreground))'
				},
				muted: {
					DEFAULT: 'hsl(var(--muted))',
					foreground: 'hsl(var(--muted-foreground))'
				},
				accent: {
					DEFAULT: 'hsl(var(--accent))',
					foreground: 'hsl(var(--accent-foreground))'
				},
				popover: {
					DEFAULT: 'hsl(var(--popover))',
					foreground: 'hsl(var(--popover-foreground))'
				},
				card: {
					DEFAULT: 'hsl(var(--card))',
					foreground: 'hsl(var(--card-foreground))'
				},
				success: {
					DEFAULT: 'hsl(var(--success))',
					foreground: 'hsl(var(--success-foreground))'
				},
				warning: {
					DEFAULT: 'hsl(var(--warning))',
					foreground: 'hsl(var(--warning-foreground))'
				},
				trading: {
					profit: 'hsl(var(--trading-profit))',
					loss: 'hsl(var(--trading-loss))',
					neutral: 'hsl(var(--trading-neutral))'
				},
				sidebar: {
					DEFAULT: 'hsl(var(--sidebar-background))',
					foreground: 'hsl(var(--sidebar-foreground))',
					primary: 'hsl(var(--sidebar-primary))',
					'primary-foreground': 'hsl(var(--sidebar-primary-foreground))',
					accent: 'hsl(var(--sidebar-accent))',
					'accent-foreground': 'hsl(var(--sidebar-accent-foreground))',
					border: 'hsl(var(--sidebar-border))',
					ring: 'hsl(var(--sidebar-ring))'
				}
			},
			borderRadius: {
				lg: 'var(--radius)',
				md: 'calc(var(--radius) - 2px)',
				sm: 'calc(var(--radius) - 4px)'
			},
			backgroundImage: {
				'gradient-primary': 'var(--gradient-primary)',
				'gradient-card': 'var(--gradient-card)'
			},
			boxShadow: {
				'elegant': 'var(--shadow-elegant)',
				'card': 'var(--shadow-card)'
			},
			keyframes: {
				'accordion-down': {
					from: {
						height: '0'
					},
					to: {
						height: 'var(--radix-accordion-content-height)'
					}
				},
				'accordion-up': {
					from: {
						height: 'var(--radix-accordion-content-height)'
					},
					to: {
						height: '0'
					}
				}
			},
			animation: {
				'accordion-down': 'accordion-down 0.2s ease-out',
				'accordion-up': 'accordion-up 0.2s ease-out'
			}
		}
	},
<<<<<<< HEAD
        plugins: [animate],
=======
        plugins: [tailwindcssAnimate],
>>>>>>> 91ddc8f3
} satisfies Config;<|MERGE_RESOLUTION|>--- conflicted
+++ resolved
@@ -1,126 +1,118 @@
 import type { Config } from "tailwindcss";
-<<<<<<< HEAD
-import animate from "tailwindcss-animate";
-=======
 import tailwindcssAnimate from "tailwindcss-animate";
->>>>>>> 91ddc8f3
 
 export default {
-	darkMode: ["class"],
-	content: [
-		"./pages/**/*.{ts,tsx}",
-		"./components/**/*.{ts,tsx}",
-		"./app/**/*.{ts,tsx}",
-		"./src/**/*.{ts,tsx}",
-	],
-	prefix: "",
-	theme: {
-		container: {
-			center: true,
-			padding: '2rem',
-			screens: {
-				'2xl': '1400px'
-			}
-		},
-		extend: {
-			colors: {
-				border: 'hsl(var(--border))',
-				input: 'hsl(var(--input))',
-				ring: 'hsl(var(--ring))',
-				background: 'hsl(var(--background))',
-				foreground: 'hsl(var(--foreground))',
-				primary: {
-					DEFAULT: 'hsl(var(--primary))',
-					foreground: 'hsl(var(--primary-foreground))'
-				},
-				secondary: {
-					DEFAULT: 'hsl(var(--secondary))',
-					foreground: 'hsl(var(--secondary-foreground))'
-				},
-				destructive: {
-					DEFAULT: 'hsl(var(--destructive))',
-					foreground: 'hsl(var(--destructive-foreground))'
-				},
-				muted: {
-					DEFAULT: 'hsl(var(--muted))',
-					foreground: 'hsl(var(--muted-foreground))'
-				},
-				accent: {
-					DEFAULT: 'hsl(var(--accent))',
-					foreground: 'hsl(var(--accent-foreground))'
-				},
-				popover: {
-					DEFAULT: 'hsl(var(--popover))',
-					foreground: 'hsl(var(--popover-foreground))'
-				},
-				card: {
-					DEFAULT: 'hsl(var(--card))',
-					foreground: 'hsl(var(--card-foreground))'
-				},
-				success: {
-					DEFAULT: 'hsl(var(--success))',
-					foreground: 'hsl(var(--success-foreground))'
-				},
-				warning: {
-					DEFAULT: 'hsl(var(--warning))',
-					foreground: 'hsl(var(--warning-foreground))'
-				},
-				trading: {
-					profit: 'hsl(var(--trading-profit))',
-					loss: 'hsl(var(--trading-loss))',
-					neutral: 'hsl(var(--trading-neutral))'
-				},
-				sidebar: {
-					DEFAULT: 'hsl(var(--sidebar-background))',
-					foreground: 'hsl(var(--sidebar-foreground))',
-					primary: 'hsl(var(--sidebar-primary))',
-					'primary-foreground': 'hsl(var(--sidebar-primary-foreground))',
-					accent: 'hsl(var(--sidebar-accent))',
-					'accent-foreground': 'hsl(var(--sidebar-accent-foreground))',
-					border: 'hsl(var(--sidebar-border))',
-					ring: 'hsl(var(--sidebar-ring))'
-				}
-			},
-			borderRadius: {
-				lg: 'var(--radius)',
-				md: 'calc(var(--radius) - 2px)',
-				sm: 'calc(var(--radius) - 4px)'
-			},
-			backgroundImage: {
-				'gradient-primary': 'var(--gradient-primary)',
-				'gradient-card': 'var(--gradient-card)'
-			},
-			boxShadow: {
-				'elegant': 'var(--shadow-elegant)',
-				'card': 'var(--shadow-card)'
-			},
-			keyframes: {
-				'accordion-down': {
-					from: {
-						height: '0'
-					},
-					to: {
-						height: 'var(--radix-accordion-content-height)'
-					}
-				},
-				'accordion-up': {
-					from: {
-						height: 'var(--radix-accordion-content-height)'
-					},
-					to: {
-						height: '0'
-					}
-				}
-			},
-			animation: {
-				'accordion-down': 'accordion-down 0.2s ease-out',
-				'accordion-up': 'accordion-up 0.2s ease-out'
-			}
-		}
-	},
-<<<<<<< HEAD
-        plugins: [animate],
-=======
-        plugins: [tailwindcssAnimate],
->>>>>>> 91ddc8f3
+  darkMode: ["class"],
+  content: [
+    "./pages/**/*.{ts,tsx}",
+    "./components/**/*.{ts,tsx}",
+    "./app/**/*.{ts,tsx}",
+    "./src/**/*.{ts,tsx}",
+  ],
+  prefix: "",
+  theme: {
+    container: {
+      center: true,
+      padding: "2rem",
+      screens: {
+        "2xl": "1400px",
+      },
+    },
+    extend: {
+      colors: {
+        border: "hsl(var(--border))",
+        input: "hsl(var(--input))",
+        ring: "hsl(var(--ring))",
+        background: "hsl(var(--background))",
+        foreground: "hsl(var(--foreground))",
+        primary: {
+          DEFAULT: "hsl(var(--primary))",
+          foreground: "hsl(var(--primary-foreground))",
+        },
+        secondary: {
+          DEFAULT: "hsl(var(--secondary))",
+          foreground: "hsl(var(--secondary-foreground))",
+        },
+        destructive: {
+          DEFAULT: "hsl(var(--destructive))",
+          foreground: "hsl(var(--destructive-foreground))",
+        },
+        muted: {
+          DEFAULT: "hsl(var(--muted))",
+          foreground: "hsl(var(--muted-foreground))",
+        },
+        accent: {
+          DEFAULT: "hsl(var(--accent))",
+          foreground: "hsl(var(--accent-foreground))",
+        },
+        popover: {
+          DEFAULT: "hsl(var(--popover))",
+          foreground: "hsl(var(--popover-foreground))",
+        },
+        card: {
+          DEFAULT: "hsl(var(--card))",
+          foreground: "hsl(var(--card-foreground))",
+        },
+        success: {
+          DEFAULT: "hsl(var(--success))",
+          foreground: "hsl(var(--success-foreground))",
+        },
+        warning: {
+          DEFAULT: "hsl(var(--warning))",
+          foreground: "hsl(var(--warning-foreground))",
+        },
+        trading: {
+          profit: "hsl(var(--trading-profit))",
+          loss: "hsl(var(--trading-loss))",
+          neutral: "hsl(var(--trading-neutral))",
+        },
+        sidebar: {
+          DEFAULT: "hsl(var(--sidebar-background))",
+          foreground: "hsl(var(--sidebar-foreground))",
+          primary: "hsl(var(--sidebar-primary))",
+          "primary-foreground": "hsl(var(--sidebar-primary-foreground))",
+          accent: "hsl(var(--sidebar-accent))",
+          "accent-foreground": "hsl(var(--sidebar-accent-foreground))",
+          border: "hsl(var(--sidebar-border))",
+          ring: "hsl(var(--sidebar-ring))",
+        },
+      },
+      borderRadius: {
+        lg: "var(--radius)",
+        md: "calc(var(--radius) - 2px)",
+        sm: "calc(var(--radius) - 4px)",
+      },
+      backgroundImage: {
+        "gradient-primary": "var(--gradient-primary)",
+        "gradient-card": "var(--gradient-card)",
+      },
+      boxShadow: {
+        elegant: "var(--shadow-elegant)",
+        card: "var(--shadow-card)",
+      },
+      keyframes: {
+        "accordion-down": {
+          from: {
+            height: "0",
+          },
+          to: {
+            height: "var(--radix-accordion-content-height)",
+          },
+        },
+        "accordion-up": {
+          from: {
+            height: "var(--radix-accordion-content-height)",
+          },
+          to: {
+            height: "0",
+          },
+        },
+      },
+      animation: {
+        "accordion-down": "accordion-down 0.2s ease-out",
+        "accordion-up": "accordion-up 0.2s ease-out",
+      },
+    },
+  },
+  plugins: [tailwindcssAnimate],
 } satisfies Config;